{
  "private": true,
  "name": "@asgardeo/javascript-workspace",
  "version": "0.0.0",
  "description": "Workspace to hold the Asgardeo JavaScript SDKs.",
  "author": "WSO2",
  "license": "Apache-2.0",
  "homepage": "https://github.com/asgardeo/javascript#readme",
  "bugs": {
    "url": "https://github.com/asgardeo/javascript/issues"
  },
  "repository": {
    "type": "git",
    "url": "https://github.com/asgardeo/javascript"
  },
  "keywords": [
    "asgardeo",
    "javascript",
    "workspace"
  ],
  "scripts": {
    "build": "nx run-many --target=build --all --parallel",
    "fix:lint": "nx run-many --target=fix:lint --all --parallel",
    "lint": "nx run-many --target=lint --all --parallel",
    "publish:packages": "changeset publish",
    "version:packages": "changeset version && pnpm install --lockfile-only"
  },
  "devDependencies": {
    "@changesets/changelog-github": "^0.5.1",
    "@changesets/cli": "^2.29.4",
    "@wso2/eslint-plugin": "catalog:",
    "@wso2/prettier-config": "catalog:",
    "eslint": "8.57.0",
    "nx": "20.8.1",
    "prettier": "^2.6.2",
    "typescript": "~5.7.2"
  },
  "publishConfig": {
    "access": "restricted"
  },
<<<<<<< HEAD
  "workspaces": [
    "packages/*"
  ],
=======
>>>>>>> 3699610d
  "packageManager": "pnpm@10.8.0+sha512.0e82714d1b5b43c74610193cb20734897c1d00de89d0e18420aebc5977fa13d780a9cb05734624e81ebd81cc876cd464794850641c48b9544326b5622ca29971"
}<|MERGE_RESOLUTION|>--- conflicted
+++ resolved
@@ -38,11 +38,5 @@
   "publishConfig": {
     "access": "restricted"
   },
-<<<<<<< HEAD
-  "workspaces": [
-    "packages/*"
-  ],
-=======
->>>>>>> 3699610d
   "packageManager": "pnpm@10.8.0+sha512.0e82714d1b5b43c74610193cb20734897c1d00de89d0e18420aebc5977fa13d780a9cb05734624e81ebd81cc876cd464794850641c48b9544326b5622ca29971"
 }